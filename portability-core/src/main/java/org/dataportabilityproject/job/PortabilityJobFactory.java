--- conflicted
+++ resolved
@@ -23,11 +23,9 @@
 import org.slf4j.LoggerFactory;
 
 /**
- * Provides methods for the creation of new {@link PortabilityJob} objects in correct initial
- * state.
+ * Provides methods for the creation of new {@link PortabilityJob} objects in correct initial state.
  */
 public class PortabilityJobFactory {
-
   private final Logger logger = LoggerFactory.getLogger(PortabilityJobFactory.class);
   // Keys for specific values in data store
   private static final String ID_DATA_KEY = "UUID";
@@ -54,21 +52,13 @@
   public PortabilityJob create(PortableDataType dataType, String exportService,
       String importService) throws IOException {
     String newId = idProvider.createId();
-<<<<<<< HEAD
-    String encodedSessionKey = SessionKeyGenerator.generateKeyAndEncode();
-    PortabilityJob job = createInitialJob(newId, encodedSessionKey, dataType, exportService,
-        importService);
-=======
     String encodedSessionKey = SecretKeyGenerator.generateKeyAndEncode();
     PortabilityJob job = createInitialJob(newId, encodedSessionKey, dataType, exportService, importService);
->>>>>>> 6415657b
     logger.info("Creating new PortabilityJob, id: {}", newId);
     return job;
   }
 
-  /**
-   * Creates the initial data entry to persist.
-   */
+  /** Creates the initial data entry to persist. */
   private static PortabilityJob createInitialJob(String id, String sessionKey,
       PortableDataType dataType, String exportService, String importService) {
     Preconditions.checkArgument(!Strings.isNullOrEmpty(sessionKey), "sessionKey missing");
@@ -87,7 +77,6 @@
 
   /**
    * Creates the initial data entry to persist.
-   *
    * @deprecated Remove when encrypted flow complete.
    */
   @Deprecated
