package org.dataportabilityproject.job;

import com.google.common.base.Charsets;
import com.google.common.io.BaseEncoding;
import java.security.InvalidKeyException;
import java.security.Key;
import java.security.NoSuchAlgorithmException;
import java.security.SecureRandom;
import javax.crypto.BadPaddingException;
import javax.crypto.Cipher;
import javax.crypto.IllegalBlockSizeException;
import javax.crypto.NoSuchPaddingException;
<<<<<<< HEAD


/**
 * Handles symmetric encryption and decryption with the give {@code key} it is constructed with.
 */
public class CrypterImpl implements Crypter {

  private static final String ALGORITHM = "AES";
=======
import org.slf4j.Logger;
import org.slf4j.LoggerFactory;

/** Handles encryption and decryption with the give {@code key} it is constructed with. */
class CrypterImpl implements Crypter {
  private static final Logger logger = LoggerFactory.getLogger(CrypterImpl.class);
>>>>>>> 6415657b
  private final Key key;
  private final String transformation;

  CrypterImpl(String transformation, Key key) {
    this.key = key;
    this.transformation = transformation;
  }

  @Override
  public String encrypt(String data) {
    try {
      Cipher cipher = Cipher.getInstance(transformation);
      cipher.init(Cipher.ENCRYPT_MODE, key);
      byte[] salt = new byte[8];
      SecureRandom random = SecureRandom.getInstance("SHA1PRNG");
      random.nextBytes(salt);
      cipher.update(salt);
      byte[] encrypted = cipher.doFinal(data.getBytes(Charsets.UTF_8));
      return BaseEncoding.base64Url().encode(encrypted);
    } catch (BadPaddingException | IllegalBlockSizeException | InvalidKeyException
        | NoSuchAlgorithmException | NoSuchPaddingException e) {
      logger.error("Exception encrypting data, length: {}", data.length(), e);
      throw new RuntimeException(e);
    }
  }

  @Override
  public String decrypt(String encrypted) {
    try {
      byte[] decoded = BaseEncoding.base64Url().decode(encrypted);
      Cipher cipher = Cipher.getInstance(transformation);
      cipher.init(Cipher.DECRYPT_MODE, key);
      byte[] decrypted = cipher.doFinal(decoded);
      if (decrypted == null || decrypted.length <= 8) {
        throw new RuntimeException("incorrect decrypted text.");
      }
      byte[] data = new byte[decrypted.length - 8];
      System.arraycopy(decrypted, 8, data, 0, data.length);
      return new String(data, Charsets.UTF_8);
    } catch (BadPaddingException | IllegalBlockSizeException | InvalidKeyException
        | NoSuchAlgorithmException | NoSuchPaddingException e) {
      logger.error("Error decrypting data, length: {}", encrypted.length(), e);
      throw new RuntimeException(e);
    }
  }
}<|MERGE_RESOLUTION|>--- conflicted
+++ resolved
@@ -10,23 +10,12 @@
 import javax.crypto.Cipher;
 import javax.crypto.IllegalBlockSizeException;
 import javax.crypto.NoSuchPaddingException;
-<<<<<<< HEAD
-
-
-/**
- * Handles symmetric encryption and decryption with the give {@code key} it is constructed with.
- */
-public class CrypterImpl implements Crypter {
-
-  private static final String ALGORITHM = "AES";
-=======
 import org.slf4j.Logger;
 import org.slf4j.LoggerFactory;
 
 /** Handles encryption and decryption with the give {@code key} it is constructed with. */
 class CrypterImpl implements Crypter {
   private static final Logger logger = LoggerFactory.getLogger(CrypterImpl.class);
->>>>>>> 6415657b
   private final Key key;
   private final String transformation;
 
