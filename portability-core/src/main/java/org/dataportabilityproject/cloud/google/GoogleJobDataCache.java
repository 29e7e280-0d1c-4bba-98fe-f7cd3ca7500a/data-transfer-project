/*
 * Copyright 2017 Google Inc.
 *
 * Licensed under the Apache License, Version 2.0 (the "License");
 * you may not use this file except in compliance with the License.
 * You may obtain a copy of the License at
 *
 *    https://www.apache.org/licenses/LICENSE-2.0
 *
 * Unless required by applicable law or agreed to in writing, software
 * distributed under the License is distributed on an "AS IS" BASIS,
 * WITHOUT WARRANTIES OR CONDITIONS OF ANY KIND, either express or implied.
 * See the License for the specific language governing permissions and
 * limitations under the License.
 */
package org.dataportabilityproject.cloud.google;


import com.google.cloud.Timestamp;
import com.google.cloud.datastore.Blob;
import com.google.cloud.datastore.Datastore;
import com.google.cloud.datastore.Entity;
import com.google.cloud.datastore.Key;
import com.google.cloud.datastore.PathElement;
import com.google.common.cache.CacheBuilder;
import com.google.common.cache.CacheLoader;
import com.google.common.cache.LoadingCache;
import com.google.common.collect.ImmutableList;
import java.io.ByteArrayOutputStream;
import java.io.IOException;
import java.io.ObjectInputStream;
import java.io.ObjectOutputStream;
import java.io.Serializable;
import java.util.concurrent.ExecutionException;
import java.util.concurrent.TimeUnit;
import org.dataportabilityproject.cloud.interfaces.JobDataCache;

<<<<<<< HEAD
final class GoogleJobDataCache implements JobDataCache {

=======
/**
 * A {@link JobDataCache} implementation based on Google Cloud Platform's DataStore.
 */
public final class GoogleJobDataCache implements JobDataCache {
>>>>>>> 6415657b
  static final String JOB_KIND = "job";
  private static final String SERVICE_KIND = "service";
  static final String USER_KEY_KIND = "user-key";
  private static final int EXPIRE_TIME_MINUTES = 10;

  private static final String JOB_CREATION_FIELD = "created";

  private static final String DATA_FIELD = "data";

  private final ImmutableList<PathElement> ancestors;

  private final Datastore datastore;
  private final LoadingCache<String, Blob> loadingCache = CacheBuilder.newBuilder()
      .expireAfterAccess(EXPIRE_TIME_MINUTES, TimeUnit.MINUTES)
      .build(new CacheLoader<String, Blob>() {
        @Override
        public Blob load(String key) throws Exception {
          Entity entity = datastore.get(getKey(key));
          return entity.getBlob(DATA_FIELD);
        }
      });

  public GoogleJobDataCache(Datastore datastore, String jobId, String service) {
    this.datastore = datastore;
    this.ancestors = ImmutableList.of(
        PathElement.of(JOB_KIND, jobId),
        PathElement.of(SERVICE_KIND, service));
  }

  @Override
  public boolean hasKey(String key) throws IOException {
    return null != datastore.get(getKey(key));
  }

  @Override
  public <T extends Serializable> T getData(String key, Class<T> clazz) throws IOException {
    Blob blob;
    try {
      blob = loadingCache.get(key);
    } catch (ExecutionException e) {
      throw new IOException(e);
    }
    ObjectInputStream in = new ObjectInputStream(blob.asInputStream());
    try {
      return (T) in.readObject();
    } catch (ClassNotFoundException e) {
      throw new IllegalStateException("problem deserilizing object", e);
    }
  }

  @Override
  public <T extends Serializable> void store(String key, T data) throws IOException {
    if (hasKey(key)) {
      throw new IllegalArgumentException("Can't restore key: " + key);
    }
    ByteArrayOutputStream bos = new ByteArrayOutputStream();
    try (ObjectOutputStream out = new ObjectOutputStream(bos)) {
      out.writeObject(data);
    }
    datastore.put(Entity.newBuilder(getKey(key))
        .set(DATA_FIELD, Blob.copyFrom(bos.toByteArray()))
        .set(JOB_CREATION_FIELD, Timestamp.now())
        .build());
  }

  private Key getKey(String key) {
    return datastore.newKeyFactory()
        .setKind(USER_KEY_KIND)
        .addAncestors(ancestors)
        .newKey(key);
  }
}<|MERGE_RESOLUTION|>--- conflicted
+++ resolved
@@ -35,15 +35,10 @@
 import java.util.concurrent.TimeUnit;
 import org.dataportabilityproject.cloud.interfaces.JobDataCache;
 
-<<<<<<< HEAD
-final class GoogleJobDataCache implements JobDataCache {
-
-=======
 /**
  * A {@link JobDataCache} implementation based on Google Cloud Platform's DataStore.
  */
 public final class GoogleJobDataCache implements JobDataCache {
->>>>>>> 6415657b
   static final String JOB_KIND = "job";
   private static final String SERVICE_KIND = "service";
   static final String USER_KEY_KIND = "user-key";
