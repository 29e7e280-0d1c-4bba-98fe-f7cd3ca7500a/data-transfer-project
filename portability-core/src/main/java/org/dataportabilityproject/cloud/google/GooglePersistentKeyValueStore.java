--- conflicted
+++ resolved
@@ -37,15 +37,10 @@
 import java.util.Map.Entry;
 import org.dataportabilityproject.cloud.interfaces.PersistentKeyValueStore;
 
-<<<<<<< HEAD
-final class GooglePersistentKeyValueStore implements PersistentKeyValueStore {
-
-=======
 /**
  * A {@link PersistentKeyValueStore} implementation based on Google Cloud Platform's DataStore.
  */
 public final class GooglePersistentKeyValueStore implements PersistentKeyValueStore {
->>>>>>> 6415657b
   private static final String KIND = "persistentKey";
   private static final String CREATED_FIELD = "created";
 
@@ -87,7 +82,7 @@
   public Map<String, Object> get(String key) {
     ImmutableMap.Builder<String, Object> builder = new ImmutableMap.Builder<>();
     Entity entity = datastore.get(getKey(key));
-    if (entity == null) { return null; }
+    if (entity == null) return null;
     for (String property : entity.getNames()) {
       // builder.put(property, entity.getValue(property));
       if (entity.getValue(property) instanceof StringValue) {
