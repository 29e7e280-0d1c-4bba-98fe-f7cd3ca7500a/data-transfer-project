--- conflicted
+++ resolved
@@ -44,14 +44,10 @@
  */
 @Singleton
 public class LocalCloudFactory implements CloudFactory {
-<<<<<<< HEAD
-
-=======
   private final Logger logger = LoggerFactory.getLogger(LocalCloudFactory.class);
   private static final String DUMMY_PROJECT_ID = "local-dev";
   private static final String USER_KEY_KIND = "local-user-key";
   private static final String JOB_KIND = "local-job";
->>>>>>> 6415657b
   private static final LoadingCache<String, LoadingCache<String, JobDataCache>> JOB_DATA_CACHE =
       CacheBuilder.newBuilder()
           .build(new CacheLoader<String, LoadingCache<String, JobDataCache>>() {
