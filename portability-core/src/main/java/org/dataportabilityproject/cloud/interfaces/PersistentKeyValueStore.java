/*
 * Copyright 2017 Google Inc.
 *
 * Licensed under the Apache License, Version 2.0 (the "License");
 * you may not use this file except in compliance with the License.
 * You may obtain a copy of the License at
 *
 *    https://www.apache.org/licenses/LICENSE-2.0
 *
 * Unless required by applicable law or agreed to in writing, software
 * distributed under the License is distributed on an "AS IS" BASIS,
 * WITHOUT WARRANTIES OR CONDITIONS OF ANY KIND, either express or implied.
 * See the License for the specific language governing permissions and
 * limitations under the License.
 */
package org.dataportabilityproject.cloud.interfaces;

import java.io.IOException;
import java.util.Map;

/**
 * Stores data that is persisted indefinitely.
 */
// TODO(willard): Add TTLs to data
// TODO(willard): Change interface to take serializable data and not just Map<String, Object>,
//                I left it that way to make the refactor easier.
public interface PersistentKeyValueStore {

  /**
   * Persist {@code data} with the given {@code key} overriding previous data.
   */
  void put(String key, Map<String, Object> data) throws IOException;

  /**
   * Retrieve data with the given {@code key} or null if not found.
   */
  Map<String, Object> get(String key);

<<<<<<< HEAD
  /**
   * Retrieve the first key that begins with the given {@code prefix}
   */
=======
  /** Retrieve the first key that begins with the given {@code prefix} or null if none found. */
>>>>>>> 6415657b
  String getFirst(String prefix);

  /**
   * Deletes entry with the given {@code key}
   */
  void delete(String key);
}<|MERGE_RESOLUTION|>--- conflicted
+++ resolved
@@ -26,27 +26,15 @@
 //                I left it that way to make the refactor easier.
 public interface PersistentKeyValueStore {
 
-  /**
-   * Persist {@code data} with the given {@code key} overriding previous data.
-   */
+  /** Persist {@code data} with the given {@code key} overriding previous data. */
   void put(String key, Map<String, Object> data) throws IOException;
 
-  /**
-   * Retrieve data with the given {@code key} or null if not found.
-   */
+  /** Retrieve data with the given {@code key} or null if not found. */
   Map<String, Object> get(String key);
 
-<<<<<<< HEAD
-  /**
-   * Retrieve the first key that begins with the given {@code prefix}
-   */
-=======
   /** Retrieve the first key that begins with the given {@code prefix} or null if none found. */
->>>>>>> 6415657b
   String getFirst(String prefix);
 
-  /**
-   * Deletes entry with the given {@code key}
-   */
+  /** Deletes entry with the given {@code key}*/
   void delete(String key);
 }