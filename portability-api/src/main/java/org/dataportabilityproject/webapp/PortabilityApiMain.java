--- conflicted
+++ resolved
@@ -23,11 +23,7 @@
 import org.slf4j.LoggerFactory;
 
 public class PortabilityApiMain {
-<<<<<<< HEAD
-
-=======
   private static final Logger logger = LoggerFactory.getLogger(PortabilityApiMain.class);
->>>>>>> 6415657b
   public static void main(String args[]) throws Exception {
     Thread.setDefaultUncaughtExceptionHandler(new UncaughtExceptionHandler(){
       @Override
